--- conflicted
+++ resolved
@@ -330,11 +330,7 @@
  * Returns a paginated list of the project memberships. :project_id can be either the project numerical id or the project identifier.
  * http://www.redmine.org/projects/redmine/wiki/Rest_Memberships#GET
  */
-<<<<<<< HEAD
 Redmine.prototype.membership_by_project_id = function(id, params, callback) {
-=======
-Redmine.prototype.membership_by_project_id = function(id,params, callback) {
->>>>>>> e7aef4f8
   this.request('GET', '/projects/' + id + '/memberships.json', params, callback);
 };
 
